--- conflicted
+++ resolved
@@ -5,19 +5,13 @@
 import android.view.LayoutInflater;
 import android.view.View;
 
-import com.topjohnwu.magisk.R;
-
 import androidx.annotation.NonNull;
 import androidx.annotation.Nullable;
 import androidx.annotation.StringRes;
 import androidx.annotation.StyleRes;
 import androidx.appcompat.app.AlertDialog;
-<<<<<<< HEAD
-import butterknife.BindView;
-=======
 
 import com.topjohnwu.magisk.databinding.AlertDialogBinding;
->>>>>>> b25c4972
 
 public class CustomAlertDialog extends AlertDialog.Builder {
 
@@ -70,11 +64,7 @@
         binding.positive.setVisibility(View.VISIBLE);
         binding.positive.setText(text);
         positiveListener = listener;
-<<<<<<< HEAD
-        vh.positive.setOnClickListener(v -> {
-=======
         binding.positive.setOnClickListener(v -> {
->>>>>>> b25c4972
             if (positiveListener != null) {
                 positiveListener.onClick(dialog, DialogInterface.BUTTON_POSITIVE);
             }
@@ -94,11 +84,7 @@
         binding.negative.setVisibility(View.VISIBLE);
         binding.negative.setText(text);
         negativeListener = listener;
-<<<<<<< HEAD
-        vh.negative.setOnClickListener(v -> {
-=======
         binding.negative.setOnClickListener(v -> {
->>>>>>> b25c4972
             if (negativeListener != null) {
                 negativeListener.onClick(dialog, DialogInterface.BUTTON_NEGATIVE);
             }
@@ -118,11 +104,7 @@
         binding.neutral.setVisibility(View.VISIBLE);
         binding.neutral.setText(text);
         neutralListener = listener;
-<<<<<<< HEAD
-        vh.neutral.setOnClickListener(v -> {
-=======
         binding.neutral.setOnClickListener(v -> {
->>>>>>> b25c4972
             if (neutralListener != null) {
                 neutralListener.onClick(dialog, DialogInterface.BUTTON_NEUTRAL);
             }
